--- conflicted
+++ resolved
@@ -11,11 +11,8 @@
 } = require("../utils/utils.js");
 const {REPO_URL} = require("../github/github.js");
 const {warn} = require("firebase-functions/logger");
-<<<<<<< HEAD
 const {Timestamp} = require("firebase-admin/firestore");
-=======
 const REGEX = require("../utils/regex.js");
->>>>>>> ad494796
 
 /**
  * Check if a release document with a given releaseId exists in Firestore.
