--- conflicted
+++ resolved
@@ -21,17 +21,10 @@
 exports.addReleases = functions.https.onRequest(
     {cors: true, secrets: [GITHUB_TOKEN]},
     addReleases);
-<<<<<<< HEAD
-exports.getReleases = functions.https.onRequest(getReleases);
+exports.getReleases = functions.https.onRequest({cors: true}, getReleases);
 exports.modifyRelease = functions.https.onRequest(
-    {secrets: [GITHUB_TOKEN]},
+    {cors: true, secrets: [GITHUB_TOKEN]},
     modifyRelease);
-=======
-exports.getReleases = functions.https.onRequest({cors: true}, getReleases);
-exports.modifyReleases = functions.https.onRequest(
-    {cors: true, secrets: [GITHUB_TOKEN]},
-    modifyReleases);
->>>>>>> 621011d7
 exports.refreshRelease = functions.https.onRequest(
     {cors: true, secrets: [GITHUB_TOKEN]},
     refreshRelease);
