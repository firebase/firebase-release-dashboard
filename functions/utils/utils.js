const {Timestamp} = require("firebase-admin/firestore");
const {error} = require("firebase-functions/logger");
const REGEX = require("./regex.js");
const RELEASE_STATES = require("./releaseStates.js");

/**
 * Converts a date string into a Firestore Timestamp.
 *
 * @param {string} dateString - The date string to convert.
 * @return {Timestamp} The Firestore Timestamp object.
 */
function convertDateToTimestamp(dateString) {
  try {
    // Attempt to parse the date string and convert to Firestore Timestamp
    const dateObject = new Date(dateString);
    if (!isNaN(dateObject)) {
      return Timestamp.fromDate(dateObject);
    } else {
      error("Invalid date string format", {dateString: dateString});
      throw new Error(`Invalid date string format: ${dateString}`);
    }
  } catch (err) {
    error("Error converting to Firestore Timestamp", {error: err.message});
    throw err;
  }
}

/**
 * Convert release dates from strings to Firestore Timestamps.
 *
 * @param {Object[]} releases - The releases to convert.
 * @return {Object[]} The releases with converted dates.
 */
function convertReleaseDatesToTimestamps(releases) {
  return releases.map((release) => {
    const convertedRelease = {...release};
    ["codeFreezeDate", "releaseDate"].forEach((dateType) => {
      if (release[dateType]) {
        convertedRelease[dateType] = convertDateToTimestamp(release[dateType]);
      }
    });
    return convertedRelease;
  });
}

/**
 * Determines the state of a release based on the code freeze date, release
 * date, and completion status of the release.
 *
 * @param {Date} codeFreeze The date on which the code for the release was
 * frozen.
 * @param {Date} release The scheduled release date.
 * @param {boolean} isComplete Indicates whether the release process has been
 * completed.
 * @return {string} The calculated state of the release.
 * @throws {Error} If the release state cannot be determined from the
 * provided parameters.
 */
function calculateReleaseState(codeFreeze, release, isComplete) {
  const now = new Date();

  // Get time difference in milliseconds
  const diffCodeFreeze = codeFreeze.getTime() - now.getTime();
  const diffRelease = release.getTime() - now.getTime();

  // Convert time difference from milliseconds to days
  const diffDaysCodeFreeze = Math.ceil(diffCodeFreeze / (1000 * 60 * 60 * 24));
  const diffDaysRelease = Math.ceil(diffRelease / (1000 * 60 * 60 * 24));

  if (diffDaysCodeFreeze > 0) {
    return RELEASE_STATES.SCHEDULED;
  } else if (diffDaysCodeFreeze <= 0 && diffDaysRelease > 0) {
    return RELEASE_STATES.CODE_FREEZE;
  } else if (diffDaysCodeFreeze < 0 && diffDaysRelease === 0) {
    return RELEASE_STATES.RELEASE_DAY;
  } else if (diffDaysRelease < 0) {
    return isComplete ? RELEASE_STATES.RELEASED : RELEASE_STATES.DELAYED;
  } else {
    throw new Error(`Unable to calculate release state between 
    ${codeFreeze} and ${release} dates`);
  }
}

/**
 * Processes the library names in the release configuration to remove leading
 * colons and replace all other colons with dashes. This is done to avoid
 * complications in JSON strings.
 *
 * @param {Object} releaseConfig The release configuration with the original
 * library names.
 */
function processLibraryNames(releaseConfig) {
  releaseConfig.libraries = releaseConfig.libraries.map((lib) =>
    lib.replace(/^:/, "").replace(/:ktx/g, "/ktx"));
}

/**
 * Parses the content of a gradle.properties file to extract the version value.
 *
 * @param {string} gradlePropertiesContent The raw content of the
 * gradle.properties file.
 * @return {string} The extracted version value.
 * @throws {Error} If the version value cannot be found within the
 * provided content.
 */
function parseGradlePropertiesForVersion(gradlePropertiesContent) {
  let match;
  if ((match = REGEX.EXTRACT_VERSION_FROM_GRADLEPROPERTIES
      .exec(gradlePropertiesContent)) !== null) {
    if (match[1]) {
      return match[1];
    }
  }

  throw new Error(`Unable to extract version from gradle.properties: 
  ${gradlePropertiesContent}`);
}

/**
 * Change messages that are retrieved from release reports are the exact
 * commit messages in the GitHub master branch. Parses the
 * commit message to extract the title of the commit, which is the first line
 * of the commit message, before the pull request number.
 *
 * @param {string} message
 * @return {string} The parsed commit title.
 */
function parseCommitTitleFromMessage(message) {
  let match;
  if ((match = REGEX.EXTRACT_COMMIT_TITLE_FROM_MESSAGE
      .exec(message)) !== null) {
    if (match[1]) {
      return match[1];
    }
  }

  throw new Error(`Unable to extract commit title from message: ${message}`);
}

/**
<<<<<<< HEAD
 * Merges '/ktx' submodules data into root libraries.
 *
 * @param {Object} libraryData - The object containing library data, where each
 * key is a library name, and the value is an array of changes.
 * @return {Object} The updated library data with '/ktx' changes merged
 * into root libraries and '/ktx' entries removed.
 */
function mergeKtxIntoRoot(libraryData) {
  for (const key in libraryData) {
    if (key.includes("/ktx")) {
      const rootKey = key.split("/")[0];

      // If the root library exists, merge the '/ktx' data into it
      // otherwise, create a new root library with the '/ktx' data
      if (libraryData[rootKey]) {
        libraryData[rootKey] = [...libraryData[rootKey], ...libraryData[key]];
      } else {
        libraryData[rootKey] = libraryData[key];
      }

      // Remove the '/ktx' library from the object
      delete libraryData[key];
    }
  }

  return libraryData;
}

/**
 * Filters out '/ktx' submodules from an array of library names.
 *
 * @param {Array} libaries - The array containing library names.
 * @return {Array} The updated array of library names without any '/ktx'
 * submodules.
 */
function filterOutKtx(libaries) {
  return libaries.filter((library) => !library.includes("/ktx"));
=======
 * Helper function to get all commit ids from a release report
 *
 * @param {Object} releaseReport The release report containing changes by
 * library name.
 * @return {Set<string>} A set of all commit ids.
 */
function getCommitIdsFromReleaseReport(releaseReport) {
  const commitIds = new Set();
  const libraryNames = Object.keys(releaseReport.changesByLibraryName);
  for (const libraryName of libraryNames) {
    const changes = releaseReport.changesByLibraryName[libraryName];
    changes.forEach((change) => commitIds.add(change.commitId));
  }
  return commitIds;
>>>>>>> 5fadb0e9
}

module.exports = {
  convertDateToTimestamp,
  convertReleaseDatesToTimestamps,
  parseGradlePropertiesForVersion,
  calculateReleaseState,
  processLibraryNames,
  parseCommitTitleFromMessage,
<<<<<<< HEAD
  mergeKtxIntoRoot,
  filterOutKtx,
=======
  getCommitIdsFromReleaseReport,
>>>>>>> 5fadb0e9
};<|MERGE_RESOLUTION|>--- conflicted
+++ resolved
@@ -138,7 +138,23 @@
 }
 
 /**
-<<<<<<< HEAD
+ * Gets the set of commit IDs from changes.
+ *
+ * @param {Map<string, Array<Object>>} libraryChanges Map of library names
+ * to changes.
+ * @return {Set<string>} The set of commit IDs from the release report.
+ */
+function getCommitIdsFromChanges(libraryChanges) {
+  const commitIds = new Set();
+  const libraryNames = Object.keys(libraryChanges);
+  for (const libraryName of libraryNames) {
+    const changes = libraryChanges[libraryName];
+    changes.forEach((change) => commitIds.add(change.commitId));
+  }
+  return commitIds;
+}
+
+/**
  * Merges '/ktx' submodules data into root libraries.
  *
  * @param {Object} libraryData - The object containing library data, where each
@@ -176,22 +192,6 @@
  */
 function filterOutKtx(libaries) {
   return libaries.filter((library) => !library.includes("/ktx"));
-=======
- * Helper function to get all commit ids from a release report
- *
- * @param {Object} releaseReport The release report containing changes by
- * library name.
- * @return {Set<string>} A set of all commit ids.
- */
-function getCommitIdsFromReleaseReport(releaseReport) {
-  const commitIds = new Set();
-  const libraryNames = Object.keys(releaseReport.changesByLibraryName);
-  for (const libraryName of libraryNames) {
-    const changes = releaseReport.changesByLibraryName[libraryName];
-    changes.forEach((change) => commitIds.add(change.commitId));
-  }
-  return commitIds;
->>>>>>> 5fadb0e9
 }
 
 module.exports = {
@@ -201,10 +201,7 @@
   calculateReleaseState,
   processLibraryNames,
   parseCommitTitleFromMessage,
-<<<<<<< HEAD
   mergeKtxIntoRoot,
   filterOutKtx,
-=======
-  getCommitIdsFromReleaseReport,
->>>>>>> 5fadb0e9
+  getCommitIdsFromChanges,
 };