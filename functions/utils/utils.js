const {Timestamp} = require("firebase-admin/firestore");
const {error} = require("firebase-functions/logger");
const REGEX = require("./regex.js");
const RELEASE_STATES = require("./releaseStates.js");

/**
 * Converts a date string into a Firestore Timestamp.
 *
 * @param {string} dateString - The date string to convert.
 * @return {Timestamp} The Firestore Timestamp object.
 */
function convertDateToTimestamp(dateString) {
  try {
    // Attempt to parse the date string and convert to Firestore Timestamp
    const dateObject = new Date(dateString);
    if (!isNaN(dateObject)) {
      return Timestamp.fromDate(dateObject);
    } else {
      error("Invalid date string format", {dateString: dateString});
      throw new Error(`Invalid date string format: ${dateString}`);
    }
  } catch (err) {
    error("Error converting to Firestore Timestamp", {error: err.message});
    throw err;
  }
}

/**
 * Convert release dates from strings to Firestore Timestamps
 * for a single release.
 *
 * @param {Object} release - The release to convert.
 * @return {Object} The release with the converted dates.
 */
function convertSingleReleaseDatesToTimestamps(release) {
  const convertedRelease = {...release};
  ["codeFreezeDate", "releaseDate"].forEach((dateType) => {
    if (release[dateType]) {
      convertedRelease[dateType] = convertDateToTimestamp(release[dateType]);
    }
  });
  return convertedRelease;
}

/**
 * Convert release dates from strings to Firestore Timestamps.
 *
 * @param {Object[]} releases - The releases to convert.
 * @return {Object[]} The releases with converted dates.
 */
function convertReleaseDatesToTimestamps(releases) {
  return releases.map((release) => {
    return convertSingleReleaseDatesToTimestamps(release);
  });
}

/**
 * Determines the state of a release based on the code freeze date, release
 * date, and completion status of the release.
 *
 * @param {Date} codeFreeze The date on which the code for the release was
 * frozen.
 * @param {Date} release The scheduled release date.
 * @param {boolean} isComplete Indicates whether the release process has been
 * completed.
 * @return {string} The calculated state of the release.
 * @throws {Error} If the release state cannot be determined from the
 * provided parameters.
 */
function calculateReleaseState(codeFreeze, release, isComplete) {
  const now = new Date();

  // Get time difference in milliseconds
  const diffCodeFreeze = codeFreeze.getTime() - now.getTime();
  const diffRelease = release.getTime() - now.getTime();

  // Convert time difference from milliseconds to days
  const diffDaysCodeFreeze = Math.ceil(diffCodeFreeze / (1000 * 60 * 60 * 24));
  const diffDaysRelease = Math.ceil(diffRelease / (1000 * 60 * 60 * 24));

  if (diffDaysCodeFreeze > 0) {
    return RELEASE_STATES.SCHEDULED;
  } else if (diffDaysCodeFreeze <= 0 && diffDaysRelease > 0) {
    return RELEASE_STATES.CODE_FREEZE;
  } else if (diffDaysCodeFreeze < 0 && diffDaysRelease === 0) {
    return RELEASE_STATES.RELEASE_DAY;
  } else if (diffDaysRelease < 0) {
    return isComplete ? RELEASE_STATES.RELEASED : RELEASE_STATES.DELAYED;
  } else {
    throw new Error(`Unable to calculate release state between 
    ${codeFreeze} and ${release} dates`);
  }
}

/**
 * Processes the library names in the release configuration to remove leading
 * colons and replace all other colons with dashes. This is done to avoid
 * complications in JSON strings.
 *
 * @param {Object} releaseConfig The release configuration with the original
 * library names.
 */
function processLibraryNames(releaseConfig) {
  releaseConfig.libraries = releaseConfig.libraries.map((lib) =>
    lib.replace(/^:/, "").replace(/:ktx/g, "/ktx"));
}

/**
 * Parses the content of a gradle.properties file to extract the version value.
 *
 * @param {string} gradlePropertiesContent The raw content of the
 * gradle.properties file.
 * @return {string} The extracted version value.
 * @throws {Error} If the version value cannot be found within the
 * provided content.
 */
function parseGradlePropertiesForVersion(gradlePropertiesContent) {
  let match;
  if ((match = REGEX.EXTRACT_VERSION_FROM_GRADLEPROPERTIES
      .exec(gradlePropertiesContent)) !== null) {
    if (match[1]) {
      return match[1];
    }
  }

  throw new Error(`Unable to extract version from gradle.properties: 
  ${gradlePropertiesContent}`);
}

/**
 * Change messages that are retrieved from release reports are the exact
 * commit messages in the GitHub master branch. Parses the
 * commit message to extract the title of the commit, which is the first line
 * of the commit message, before the pull request number.
 *
 * @param {string} message
 * @return {string} The parsed commit title.
 */
function parseCommitTitleFromMessage(message) {
  let match;
  if ((match = REGEX.EXTRACT_COMMIT_TITLE_FROM_MESSAGE
      .exec(message)) !== null) {
    if (match[1]) {
      return match[1];
    }
  }

  throw new Error(`Unable to extract commit title from message: ${message}`);
}

/**
 * Gets the set of commit IDs from changes.
 *
 * @param {Map<string, Array<Object>>} libraryChanges Map of library names
 * to changes.
 * @return {Set<string>} The set of commit IDs from the release report.
 */
function getCommitIdsFromChanges(libraryChanges) {
  const commitIds = new Set();
  const libraryNames = Object.keys(libraryChanges);
  for (const libraryName of libraryNames) {
    const changes = libraryChanges[libraryName];
    changes.forEach((change) => commitIds.add(change.commitId));
  }
  return commitIds;
}

/**
 * Merges '/ktx' submodules data into root libraries.
 *
 * @param {Object} libraryData - The object containing library data, where each
 * key is a library name, and the value is an array of changes.
 * @return {Object} The updated library data with '/ktx' changes merged
 * into root libraries and '/ktx' entries removed.
 */
function mergeKtxIntoRoot(libraryData) {
  for (const key in libraryData) {
    if (key.includes("/ktx")) {
      const rootKey = key.split("/")[0];

      // If the root library exists, merge the '/ktx' data into it
      // otherwise, create a new root library with the '/ktx' data
      if (libraryData[rootKey]) {
        libraryData[rootKey] = [...libraryData[rootKey], ...libraryData[key]];
      } else {
        libraryData[rootKey] = libraryData[key];
      }

      // Remove the '/ktx' library from the object
      delete libraryData[key];
    }
  }

  return libraryData;
}

/**
 * Filters out '/ktx' submodules from an array of library names.
 *
 * @param {Array} libaries - The array containing library names.
 * @return {Array} The updated array of library names without any '/ktx'
 * submodules.
 */
function filterOutKtx(libaries) {
  return libaries.filter((library) => !library.includes("/ktx"));
}

/**
<<<<<<< HEAD
 * Filters out duplicate values from an array.
 *
 * @param {Array} arr
 * @return {Array} The updated array without any duplicate values.
 */
function getUniqueValues(arr) {
  return arr.filter(
      (value, index, self) => self.indexOf(value) === index,
  );
=======
 * Gets the stack trace from an error.
 *
 * @param {Error} error - The error to get the stack trace from.
 * @throws {Error} If the provided argument is not an Error object.
 * @return {string} The stack trace.
 */
function getStackTrace(error) {
  if (!(error instanceof Error)) {
    throw new Error(
        `Provided argument is not an Error object: ${error}}`,
    );
  }

  return error.stack.trim();
>>>>>>> 4e94291b
}

module.exports = {
  convertDateToTimestamp,
  convertSingleReleaseDatesToTimestamps,
  convertReleaseDatesToTimestamps,
  parseGradlePropertiesForVersion,
  calculateReleaseState,
  processLibraryNames,
  parseCommitTitleFromMessage,
  mergeKtxIntoRoot,
  filterOutKtx,
  getCommitIdsFromChanges,
<<<<<<< HEAD
  getUniqueValues,
=======
  getStackTrace,
>>>>>>> 4e94291b
};<|MERGE_RESOLUTION|>--- conflicted
+++ resolved
@@ -206,7 +206,6 @@
 }
 
 /**
-<<<<<<< HEAD
  * Filters out duplicate values from an array.
  *
  * @param {Array} arr
@@ -216,7 +215,9 @@
   return arr.filter(
       (value, index, self) => self.indexOf(value) === index,
   );
-=======
+}
+
+/**
  * Gets the stack trace from an error.
  *
  * @param {Error} error - The error to get the stack trace from.
@@ -231,7 +232,6 @@
   }
 
   return error.stack.trim();
->>>>>>> 4e94291b
 }
 
 module.exports = {
@@ -245,9 +245,6 @@
   mergeKtxIntoRoot,
   filterOutKtx,
   getCommitIdsFromChanges,
-<<<<<<< HEAD
   getUniqueValues,
-=======
   getStackTrace,
->>>>>>> 4e94291b
 };