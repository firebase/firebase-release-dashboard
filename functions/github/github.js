--- conflicted
+++ resolved
@@ -163,16 +163,10 @@
       const libraryIsReleasing = libraryNames.includes(library);
       libraryMetadata[library] = {
         "updatedVersion": libraryVersions[library],
-<<<<<<< HEAD
         "optedIn": libraryIsReleasing && !libraryChanges[library],
         "optedOut": !libraryIsReleasing && libraryChanges[library],
         "libraryGroupRelease": libraryChanges[library] &&
         libraryChanges[library].length === 0,
-=======
-        "optedIn": !libraryChanges[library],
-        "libraryGroupRelease": !libraryChanges[library] ||
-          libraryChanges[library].length === 0,
->>>>>>> 4e94291b
       };
     }
   }
